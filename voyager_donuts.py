--- conflicted
+++ resolved
@@ -1719,12 +1719,9 @@
         for direc in self._direction_store:
             logging.info(self._direction_store[direc])
             if len(set(self._direction_store[direc])) != 1:
-<<<<<<< HEAD
                 logging.error(f"ERROR: PROBLEM WITH CALIBRATED DIRECTION {self._direction_store[direc]}")
                 skip_config_lines = True
-=======
-                logging.error(f"ERROR CALIB: PROBLEM WITH CALIBRATED DIRECTION {self._direction_store[direc]}")
->>>>>>> fa9aa5a3
+
             logging.info(f"{direc}: {self._direction_store[direc][0]}")
 
             # write out the direction_store contents for easy finding
